--- conflicted
+++ resolved
@@ -288,11 +288,6 @@
 
             SetupBoneLink();
 
-<<<<<<< HEAD
-            GetWorldTransformCallback = (out Matrix transform) => RigidBodyGetWorldTransform(out transform);
-            SetWorldTransformCallback = transform => RigidBodySetWorldTransform(ref transform);
-=======
->>>>>>> 28de8941
             var rbci = new BulletSharp.RigidBodyConstructionInfo(0.0f, MotionState, ColliderShape.InternalShape, Vector3.Zero);
             InternalRigidBody = new BulletSharp.RigidBody(rbci)
             {
